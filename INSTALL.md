--- conflicted
+++ resolved
@@ -17,18 +17,16 @@
 ```
 
 ## 2. Configure Environment
+Copy the example environment file and edit it with your credentials:
 Copy the example environment files and edit them with your credentials:
 ```bash
 cp backend/.env.example backend/.env
 cp bot/.env.example bot/.env
-<<<<<<< HEAD
 
 nano backend/.env
 nano bot/.env
-=======
-nano bot/.env    # edit the new .env file; leave .env.example unchanged
->>>>>>> 22bb9b92
 ```
+Set `TELEGRAM_BOT_TOKEN` and `OPENROUTER_API_KEY`.
 Set `TELEGRAM_BOT_TOKEN` and `OPENROUTER_API_KEY`. The `backend/.env` file must be in place before running any `docker-compose` commands.
 
 ## 3. Start Bot
